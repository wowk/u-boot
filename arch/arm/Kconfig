menu "ARM architecture"
	depends on ARM

config SYS_ARCH
	default "arm"

config ARM64
	bool
	select PHYS_64BIT
	select SYS_CACHE_SHIFT_6

if ARM64
config POSITION_INDEPENDENT
	bool "Generate position-independent pre-relocation code"
	help
	  U-Boot expects to be linked to a specific hard-coded address, and to
	  be loaded to and run from that address. This option lifts that
	  restriction, thus allowing the code to be loaded to and executed
	  from almost any address. This logic relies on the relocation
	  information that is embedded into the binary to support U-Boot
	  relocating itself to the top-of-RAM later during execution.

config SYS_INIT_SP_BSS_OFFSET
	int
	help
	  U-Boot typically uses a hard-coded value for the stack pointer
	  before relocation. Define this option to instead calculate the
	  initial SP at run-time. This is useful to avoid hard-coding addresses
	  into U-Boot, so that can be loaded and executed at arbitrary
	  addresses and thus avoid using arbitrary addresses at runtime. This
	  option's value is the offset added to &_bss_start in order to
	  calculate the stack pointer. This offset should be large enough so
	  that the early malloc region, global data (gd), and early stack usage
	  do not overlap any appended DTB.

config LINUX_KERNEL_IMAGE_HEADER
	bool
	help
	  Place a Linux kernel image header at the start of the U-Boot binary.
	  The format of the header is described in the Linux kernel source at
	  Documentation/arm64/booting.txt. This feature is useful since the
	  image header reports the amount of memory (BSS and similar) that
	  U-Boot needs to use, but which isn't part of the binary.

if LINUX_KERNEL_IMAGE_HEADER
config LNX_KRNL_IMG_TEXT_OFFSET_BASE
	hex
	help
	  The value subtracted from CONFIG_SYS_TEXT_BASE to calculate the
	  TEXT_OFFSET value written in to the Linux kernel image header.
endif
endif

config STATIC_RELA
	bool
	default y if ARM64 && !POSITION_INDEPENDENT

config DMA_ADDR_T_64BIT
	bool
	default y if ARM64

config HAS_VBAR
	bool

config HAS_THUMB2
	bool

# Used for compatibility with asm files copied from the kernel
config ARM_ASM_UNIFIED
	bool
	default y

# Used for compatibility with asm files copied from the kernel
config THUMB2_KERNEL
	bool

config SYS_ARM_CACHE_CP15
	bool "CP15 based cache enabling support"
	help
	  Select this if your processor suports enabling caches by using
	  CP15 registers.

config SYS_ARM_MMU
	bool "MMU-based Paged Memory Management Support"
	select SYS_ARM_CACHE_CP15
	help
	  Select if you want MMU-based virtualised addressing space
	  support by paged memory management.

config SYS_ARM_MPU
	bool 'Use the ARM v7 PMSA Compliant MPU'
	help
	  Some ARM systems without an MMU have instead a Memory Protection
	  Unit (MPU) that defines the type and permissions for regions of
	  memory.
	  If your CPU has an MPU then you should choose 'y' here unless you
	  know that you do not want to use the MPU.

# If set, the workarounds for these ARM errata are applied early during U-Boot
# startup. Note that in general these options force the workarounds to be
# applied; no CPU-type/version detection exists, unlike the similar options in
# the Linux kernel. Do not set these options unless they apply!  Also note that
# the following can be machine specific errata. These do have ability to
# provide rudimentary version and machine specific checks, but expect no
# product checks:
# CONFIG_ARM_ERRATA_430973
# CONFIG_ARM_ERRATA_454179
# CONFIG_ARM_ERRATA_621766
# CONFIG_ARM_ERRATA_798870
# CONFIG_ARM_ERRATA_801819
# CONFIG_ARM_CORTEX_A8_CVE_2017_5715
# CONFIG_ARM_CORTEX_A15_CVE_2017_5715

config ARM_ERRATA_430973
	bool

config ARM_ERRATA_454179
	bool

config ARM_ERRATA_621766
	bool

config ARM_ERRATA_716044
	bool

config ARM_ERRATA_725233
	bool

config ARM_ERRATA_742230
	bool

config ARM_ERRATA_743622
	bool

config ARM_ERRATA_751472
	bool

config ARM_ERRATA_761320
	bool

config ARM_ERRATA_773022
	bool

config ARM_ERRATA_774769
	bool

config ARM_ERRATA_794072
	bool

config ARM_ERRATA_798870
	bool

config ARM_ERRATA_801819
	bool

config ARM_ERRATA_826974
	bool

config ARM_ERRATA_828024
	bool

config ARM_ERRATA_829520
	bool

config ARM_ERRATA_833069
	bool

config ARM_ERRATA_833471
	bool

config ARM_ERRATA_845369
	bool

config ARM_ERRATA_852421
	bool

config ARM_ERRATA_852423
	bool

config ARM_ERRATA_855873
	bool

config ARM_CORTEX_A8_CVE_2017_5715
	bool

config ARM_CORTEX_A15_CVE_2017_5715
	bool

config CPU_ARM720T
	bool
	select SYS_CACHE_SHIFT_5
	imply SYS_ARM_MMU

config CPU_ARM920T
	bool
	select SYS_CACHE_SHIFT_5
	imply SYS_ARM_MMU

config CPU_ARM926EJS
	bool
	select SYS_CACHE_SHIFT_5
	imply SYS_ARM_MMU

config CPU_ARM946ES
	bool
	select SYS_CACHE_SHIFT_5
	imply SYS_ARM_MMU

config CPU_ARM1136
	bool
	select SYS_CACHE_SHIFT_5
	imply SYS_ARM_MMU

config CPU_ARM1176
	bool
	select HAS_VBAR
	select SYS_CACHE_SHIFT_5
	imply SYS_ARM_MMU

config CPU_V7A
	bool
	select HAS_THUMB2
	select HAS_VBAR
	select SYS_CACHE_SHIFT_6
	imply SYS_ARM_MMU

config CPU_V7M
	bool
	select HAS_THUMB2
	select SYS_ARM_MPU
	select SYS_CACHE_SHIFT_5
	select SYS_THUMB_BUILD
	select THUMB2_KERNEL

config CPU_V7R
	bool
	select HAS_THUMB2
	select SYS_ARM_CACHE_CP15
	select SYS_ARM_MPU
	select SYS_CACHE_SHIFT_6

config CPU_PXA
	bool
	select SYS_CACHE_SHIFT_5
	imply SYS_ARM_MMU

config CPU_SA1100
	bool
	select SYS_CACHE_SHIFT_5
	imply SYS_ARM_MMU

config SYS_CPU
	default "arm720t" if CPU_ARM720T
	default "arm920t" if CPU_ARM920T
	default "arm926ejs" if CPU_ARM926EJS
	default "arm946es" if CPU_ARM946ES
	default "arm1136" if CPU_ARM1136
	default "arm1176" if CPU_ARM1176
	default "armv7" if CPU_V7A
	default "armv7" if CPU_V7R
	default "armv7m" if CPU_V7M
	default "pxa" if CPU_PXA
	default "sa1100" if CPU_SA1100
	default "armv8" if ARM64

config SYS_ARM_ARCH
	int
	default 4 if CPU_ARM720T
	default 4 if CPU_ARM920T
	default 5 if CPU_ARM926EJS
	default 5 if CPU_ARM946ES
	default 6 if CPU_ARM1136
	default 6 if CPU_ARM1176
	default 7 if CPU_V7A
	default 7 if CPU_V7M
	default 7 if CPU_V7R
	default 5 if CPU_PXA
	default 4 if CPU_SA1100
	default 8 if ARM64

config SYS_CACHE_SHIFT_5
	bool

config SYS_CACHE_SHIFT_6
	bool

config SYS_CACHE_SHIFT_7
	bool

config SYS_CACHELINE_SIZE
	int
	default 128 if SYS_CACHE_SHIFT_7
	default 64 if SYS_CACHE_SHIFT_6
	default 32 if SYS_CACHE_SHIFT_5

config SYS_ARCH_TIMER
	bool "ARM Generic Timer support"
	depends on CPU_V7A || ARM64
	default y if ARM64
	help
	  The ARM Generic Timer (aka arch-timer) provides an architected
	  interface to a timer source on an SoC.
	  It is mandantory for ARMv8 implementation and widely available
	  on ARMv7 systems.

config ARM_SMCCC
	bool "Support for ARM SMC Calling Convention (SMCCC)"
	depends on CPU_V7A || ARM64
	select ARM_PSCI_FW
	help
	  Say Y here if you want to enable ARM SMC Calling Convention.
	  This should be enabled if U-Boot needs to communicate with system
	  firmware (for example, PSCI) according to SMCCC.

config SEMIHOSTING
	bool "support boot from semihosting"
	help
	  In emulated environments, semihosting is a way for
	  the hosted environment to call out to the emulator to
	  retrieve files from the host machine.

config SYS_THUMB_BUILD
	bool "Build U-Boot using the Thumb instruction set"
	depends on !ARM64
	help
	   Use this flag to build U-Boot using the Thumb instruction set for
	   ARM architectures. Thumb instruction set provides better code
	   density. For ARM architectures that support Thumb2 this flag will
	   result in Thumb2 code generated by GCC.

config SPL_SYS_THUMB_BUILD
	bool "Build SPL using the Thumb instruction set"
	default y if SYS_THUMB_BUILD
	depends on !ARM64
	help
	   Use this flag to build SPL using the Thumb instruction set for
	   ARM architectures. Thumb instruction set provides better code
	   density. For ARM architectures that support Thumb2 this flag will
	   result in Thumb2 code generated by GCC.

config SYS_L2CACHE_OFF
	bool "L2cache off"
	help
	  If SoC does not support L2CACHE or one do not want to enable
	  L2CACHE, choose this option.

config ENABLE_ARM_SOC_BOOT0_HOOK
	bool "prepare BOOT0 header"
	help
	  If the SoC's BOOT0 requires a header area filled with (magic)
	  values, then choose this option, and create a file included as
	  <asm/arch/boot0.h> which contains the required assembler code.

config ARM_CORTEX_CPU_IS_UP
	bool
	default n

config USE_ARCH_MEMCPY
	bool "Use an assembly optimized implementation of memcpy"
	default y
	depends on !ARM64
	help
	  Enable the generation of an optimized version of memcpy.
	  Such implementation may be faster under some conditions
	  but may increase the binary size.

config SPL_USE_ARCH_MEMCPY
	bool "Use an assembly optimized implementation of memcpy for SPL"
	default y if USE_ARCH_MEMCPY
	depends on !ARM64
	help
	  Enable the generation of an optimized version of memcpy.
	  Such implementation may be faster under some conditions
	  but may increase the binary size.

config USE_ARCH_MEMSET
	bool "Use an assembly optimized implementation of memset"
	default y
	depends on !ARM64
	help
	  Enable the generation of an optimized version of memset.
	  Such implementation may be faster under some conditions
	  but may increase the binary size.

config SPL_USE_ARCH_MEMSET
	bool "Use an assembly optimized implementation of memset for SPL"
	default y if USE_ARCH_MEMSET
	depends on !ARM64
	help
	  Enable the generation of an optimized version of memset.
	  Such implementation may be faster under some conditions
	  but may increase the binary size.

config ARM64_SUPPORT_AARCH32
	bool "ARM64 system support AArch32 execution state"
	default y if ARM64 && !TARGET_THUNDERX_88XX
	help
	  This ARM64 system supports AArch32 execution state.

choice
	prompt "Target select"
	default TARGET_HIKEY

config ARCH_AT91
	bool "Atmel AT91"
	select SPL_BOARD_INIT if SPL && !TARGET_SMARTWEB

config TARGET_EDB93XX
	bool "Support edb93xx"
	select CPU_ARM920T
	select PL010_SERIAL

config TARGET_ASPENITE
	bool "Support aspenite"
	select CPU_ARM926EJS

config TARGET_GPLUGD
	bool "Support gplugd"
	select CPU_ARM926EJS

config ARCH_DAVINCI
	bool "TI DaVinci"
	select CPU_ARM926EJS
	imply CMD_SAVES
	help
	  Support for TI's DaVinci platform.

config KIRKWOOD
	bool "Marvell Kirkwood"
	select ARCH_MISC_INIT
	select BOARD_EARLY_INIT_F
	select CPU_ARM926EJS

config ARCH_MVEBU
	bool "Marvell MVEBU family (Armada XP/375/38x/3700/7K/8K)"
	select DM
	select DM_ETH
	select DM_SERIAL
	select DM_SPI
	select DM_SPI_FLASH
	select OF_CONTROL
	select OF_SEPARATE
	select SPI
	imply CMD_DM

config TARGET_APF27
	bool "Support apf27"
	select CPU_ARM926EJS
	select SUPPORT_SPL

config ORION5X
	bool "Marvell Orion"
	select CPU_ARM926EJS

config TARGET_SPEAR300
	bool "Support spear300"
	select BOARD_EARLY_INIT_F
	select CPU_ARM926EJS
	select PL011_SERIAL
	imply CMD_SAVES

config TARGET_SPEAR310
	bool "Support spear310"
	select BOARD_EARLY_INIT_F
	select CPU_ARM926EJS
	select PL011_SERIAL
	imply CMD_SAVES

config TARGET_SPEAR320
	bool "Support spear320"
	select BOARD_EARLY_INIT_F
	select CPU_ARM926EJS
	select PL011_SERIAL
	imply CMD_SAVES

config TARGET_SPEAR600
	bool "Support spear600"
	select BOARD_EARLY_INIT_F
	select CPU_ARM926EJS
	select PL011_SERIAL
	imply CMD_SAVES

config TARGET_STV0991
	bool "Support stv0991"
	select CPU_V7A
	select DM
	select DM_SERIAL
	select DM_SPI
	select DM_SPI_FLASH
	select PL01X_SERIAL
	select SPI
	select SPI_FLASH
	imply CMD_DM

config TARGET_X600
	bool "Support x600"
	select BOARD_LATE_INIT
	select CPU_ARM926EJS
	select PL011_SERIAL
	select SUPPORT_SPL

config TARGET_WOODBURN
	bool "Support woodburn"
	select CPU_ARM1136

config TARGET_WOODBURN_SD
	bool "Support woodburn_sd"
	select CPU_ARM1136
	select SUPPORT_SPL

config TARGET_FLEA3
	bool "Support flea3"
	select CPU_ARM1136

config TARGET_MX35PDK
	bool "Support mx35pdk"
	select BOARD_LATE_INIT
	select CPU_ARM1136

config ARCH_BCM283X
	bool "Broadcom BCM283X family"
	select DM
	select DM_GPIO
	select DM_SERIAL
	select OF_CONTROL
	select PL01X_SERIAL
	select SERIAL_SEARCH_ALL
	imply CMD_DM
	imply FAT_WRITE

config TARGET_VEXPRESS_CA15_TC2
	bool "Support vexpress_ca15_tc2"
	select CPU_V7A
	select CPU_V7_HAS_NONSEC
	select CPU_V7_HAS_VIRT
	select PL011_SERIAL

config ARCH_BCMSTB
	bool "Broadcom BCM7XXX family"
	select CPU_V7A
	select DM
	select OF_CONTROL
	select OF_PRIOR_STAGE
	imply CMD_DM
	help
	  This enables support for Broadcom ARM-based set-top box
	  chipsets, including the 7445 family of chips.

config TARGET_VEXPRESS_CA5X2
	bool "Support vexpress_ca5x2"
	select CPU_V7A
	select PL011_SERIAL

config TARGET_VEXPRESS_CA9X4
	bool "Support vexpress_ca9x4"
	select CPU_V7A
	select PL011_SERIAL

config TARGET_BCM23550_W1D
	bool "Support bcm23550_w1d"
	select CPU_V7A
	imply CRC32_VERIFY
	imply FAT_WRITE

config TARGET_BCM28155_AP
	bool "Support bcm28155_ap"
	select CPU_V7A
	imply CRC32_VERIFY
	imply FAT_WRITE

config TARGET_BCMCYGNUS
	bool "Support bcmcygnus"
	select CPU_V7A
	imply BCM_SF2_ETH
	imply BCM_SF2_ETH_GMAC
	imply CMD_HASH
	imply CRC32_VERIFY
	imply FAT_WRITE
	imply HASH_VERIFY
	imply NETDEVICES

config TARGET_BCMNSP
	bool "Support bcmnsp"
	select CPU_V7A

config TARGET_BCMNS2
	bool "Support Broadcom Northstar2"
	select ARM64
	help
	  Support for Broadcom Northstar 2 SoCs.  NS2 is a quad-core 64-bit
	  ARMv8 Cortex-A57 processors targeting a broad range of networking
	  applications

config ARCH_EXYNOS
	bool "Samsung EXYNOS"
	select DM
	select DM_GPIO
	select DM_I2C
	select DM_KEYBOARD
	select DM_SERIAL
	select DM_SPI
	select DM_SPI_FLASH
	select SPI
	imply CMD_DM
	imply FAT_WRITE

config ARCH_S5PC1XX
	bool "Samsung S5PC1XX"
	select CPU_V7A
	select DM
	select DM_GPIO
	select DM_I2C
	select DM_SERIAL
	imply CMD_DM

config ARCH_HIGHBANK
	bool "Calxeda Highbank"
	select CPU_V7A
	select PL011_SERIAL

config ARCH_INTEGRATOR
	bool "ARM Ltd. Integrator family"
	select DM
	select DM_SERIAL
	select PL01X_SERIAL
	imply CMD_DM

config ARCH_KEYSTONE
	bool "TI Keystone"
	select CMD_POWEROFF
	select CPU_V7A
	select SUPPORT_SPL
	select SYS_ARCH_TIMER
	select SYS_THUMB_BUILD
	imply CMD_MTDPARTS
	imply CMD_SAVES
	imply FIT

config ARCH_K3
	bool "Texas Instruments' K3 Architecture"
	select SPL
	select SUPPORT_SPL
	select FIT

config ARCH_OMAP2PLUS
	bool "TI OMAP2+"
	select CPU_V7A
	select SPL_BOARD_INIT if SPL
	select SPL_STACK_R if SPL
	select SUPPORT_SPL
	imply FIT

config ARCH_MESON
	bool "Amlogic Meson"
	imply DISTRO_DEFAULTS
	help
	  Support for the Meson SoC family developed by Amlogic Inc.,
	  targeted at media players and tablet computers. We currently
	  support the S905 (GXBaby) 64-bit SoC.

<<<<<<< HEAD
config ARCH_LPC32XX
	bool "NXP LPC32xx platform"
	select CPU_ARM926EJS
	select DM
	select DM_GPIO
	select DM_SERIAL
	select SPL_DM if SPL
	select SUPPORT_SPL
	imply CMD_DM
=======
config ARCH_IMX8
	bool "NXP i.MX8 platform"
	select ARM64
	select DM
	select OF_CONTROL
>>>>>>> 3c28576b

config ARCH_MX8M
	bool "NXP i.MX8M platform"
	select ARM64
	select DM
	select SUPPORT_SPL
	imply CMD_DM

config ARCH_MX23
	bool "NXP i.MX23 family"
	select CPU_ARM926EJS
	select PL011_SERIAL
	select SUPPORT_SPL

config ARCH_MX25
	bool "NXP MX25"
	select CPU_ARM926EJS
	imply MXC_GPIO

config ARCH_MX28
	bool "NXP i.MX28 family"
	select CPU_ARM926EJS
	select PL011_SERIAL
	select SUPPORT_SPL

config ARCH_MX31
	bool "NXP i.MX31 family"
	select CPU_ARM1136

config ARCH_MX7ULP
	bool "NXP MX7ULP"
	select CPU_V7A
	select ROM_UNIFIED_SECTIONS
	imply MXC_GPIO

config ARCH_MX7
	bool "Freescale MX7"
	select ARCH_MISC_INIT
	select BOARD_EARLY_INIT_F
	select CPU_V7A
	select SYS_FSL_HAS_SEC if SECURE_BOOT
	select SYS_FSL_SEC_COMPAT_4
	select SYS_FSL_SEC_LE
	imply MXC_GPIO

config ARCH_MX6
	bool "Freescale MX6"
	select CPU_V7A
	select SYS_FSL_HAS_SEC if SECURE_BOOT
	select SYS_FSL_SEC_COMPAT_4
	select SYS_FSL_SEC_LE
	select SYS_THUMB_BUILD if SPL
	imply MXC_GPIO

if ARCH_MX6
config SPL_LDSCRIPT
	default "arch/arm/mach-omap2/u-boot-spl.lds"
endif

config ARCH_MX5
	bool "Freescale MX5"
	select BOARD_EARLY_INIT_F
	select CPU_V7A
	imply MXC_GPIO

config ARCH_OWL
	bool "Actions Semi OWL SoCs"
	select ARM64
	select DM
	select DM_SERIAL
	select OF_CONTROL
	imply CMD_DM

config ARCH_QEMU
	bool "QEMU Virtual Platform"
	select DM
	select DM_SERIAL
	select OF_CONTROL
	select PL01X_SERIAL
	imply CMD_DM
	imply DM_RTC
	imply RTC_PL031

config ARCH_RMOBILE
	bool "Renesas ARM SoCs"
	select BOARD_EARLY_INIT_F
	select DM
	select DM_SERIAL
	imply CMD_DM
	imply FAT_WRITE
	imply SYS_THUMB_BUILD

config TARGET_S32V234EVB
	bool "Support s32v234evb"
	select ARM64
	select SYS_FSL_ERRATUM_ESDHC111

config ARCH_SNAPDRAGON
	bool "Qualcomm Snapdragon SoCs"
	select ARM64
	select DM
	select DM_GPIO
	select DM_SERIAL
	select MSM_SMEM
	select OF_CONTROL
	select OF_SEPARATE
	select SMEM
	select SPMI
	imply CMD_DM

config ARCH_SOCFPGA
	bool "Altera SOCFPGA family"
	select ARCH_EARLY_INIT_R
	select ARCH_MISC_INIT if !TARGET_SOCFPGA_ARRIA10
	select ARM64 if TARGET_SOCFPGA_STRATIX10
	select CPU_V7A if TARGET_SOCFPGA_GEN5 || TARGET_SOCFPGA_ARRIA10
	select DM
	select DM_SERIAL
	select ENABLE_ARM_SOC_BOOT0_HOOK if TARGET_SOCFPGA_GEN5 || TARGET_SOCFPGA_ARRIA10
	select OF_CONTROL
	select SPL_DM_RESET if DM_RESET
	select SPL_DM_SERIAL
	select SPL_LIBCOMMON_SUPPORT
	select SPL_LIBDISK_SUPPORT
	select SPL_LIBGENERIC_SUPPORT
	select SPL_MMC_SUPPORT if DM_MMC
	select SPL_NAND_SUPPORT if SPL_NAND_DENALI
	select SPL_OF_CONTROL
	select SPL_SEPARATE_BSS if TARGET_SOCFPGA_STRATIX10
	select SPL_SERIAL_SUPPORT
	select SPL_SPI_FLASH_SUPPORT if SPL_SPI_SUPPORT
	select SPL_SPI_SUPPORT if DM_SPI
	select SPL_WATCHDOG_SUPPORT
	select SUPPORT_SPL
	select SYS_MMCSD_RAW_MODE_U_BOOT_USE_PARTITION_TYPE
	select SYS_NS16550
	select SYS_THUMB_BUILD if TARGET_SOCFPGA_GEN5 || TARGET_SOCFPGA_ARRIA10
	imply CMD_DM
	imply CMD_MTDPARTS
	imply CRC32_VERIFY
	imply DM_SPI
	imply DM_SPI_FLASH
	imply FAT_WRITE
	imply SYS_MMCSD_RAW_MODE_U_BOOT_USE_PARTITION

config ARCH_SUNXI
	bool "Support sunxi (Allwinner) SoCs"
	select BINMAN
	select CMD_GPIO
	select CMD_MMC if MMC
	select CMD_USB if DISTRO_DEFAULTS
	select DM
	select DM_ETH
	select DM_GPIO
	select DM_KEYBOARD
	select DM_SERIAL
	select DM_USB if DISTRO_DEFAULTS
	select OF_BOARD_SETUP
	select OF_CONTROL
	select OF_SEPARATE
	select SPECIFY_CONSOLE_INDEX
	select SPL_STACK_R if SPL
	select SPL_SYS_MALLOC_SIMPLE if SPL
	select SPL_SYS_THUMB_BUILD if !ARM64
	select SYS_NS16550
	select SYS_THUMB_BUILD if !ARM64
	select USB if DISTRO_DEFAULTS
	select USB_KEYBOARD if DISTRO_DEFAULTS
	select USB_STORAGE if DISTRO_DEFAULTS
	select USE_TINY_PRINTF
	imply CMD_DM
	imply CMD_GPT
	imply CMD_UBI if NAND
	imply DISTRO_DEFAULTS
	imply FAT_WRITE
	imply OF_LIBFDT_OVERLAY
	imply PRE_CONSOLE_BUFFER
	imply SPL_GPIO_SUPPORT
	imply SPL_LIBCOMMON_SUPPORT
	imply SPL_LIBDISK_SUPPORT
	imply SPL_LIBGENERIC_SUPPORT
	imply SPL_MMC_SUPPORT if MMC
	imply SPL_POWER_SUPPORT
	imply SPL_SERIAL_SUPPORT
	imply USB_GADGET

config ARCH_VERSAL
	bool "Support Xilinx Versal Platform"
	select ARM64
	select CLK
	select DM
	select DM_SERIAL
	select OF_CONTROL

config ARCH_VF610
	bool "Freescale Vybrid"
	select CPU_V7A
	select SYS_FSL_ERRATUM_ESDHC111
	imply CMD_MTDPARTS
	imply NAND

config ARCH_ZYNQ
	bool "Xilinx Zynq based platform"
	select BOARD_EARLY_INIT_F if WDT
	select CLK
	select CLK_ZYNQ
	select CPU_V7A
	select DM
	select DM_ETH if NET
	select DM_MMC if MMC
	select DM_SERIAL
	select DM_SPI
	select DM_SPI_FLASH
	select DM_USB if USB
	select OF_CONTROL
	select SPI
	select SPL_BOARD_INIT if SPL
	select SPL_CLK if SPL
	select SPL_DM if SPL
	select SPL_OF_CONTROL if SPL
	select SPL_SEPARATE_BSS if SPL
	select SUPPORT_SPL
	imply ARCH_EARLY_INIT_R
	imply BOARD_LATE_INIT
	imply CMD_CLK
	imply CMD_DM
	imply CMD_SPL
	imply FAT_WRITE

config ARCH_ZYNQMP_R5
	bool "Xilinx ZynqMP R5 based platform"
	select CLK
	select CPU_V7R
	select DM
	select DM_SERIAL
	select OF_CONTROL
	imply CMD_DM

config ARCH_ZYNQMP
	bool "Xilinx ZynqMP based platform"
	select ARM64
	select CLK
	select DM
	select DM_SERIAL
	select DM_USB if USB
	select OF_CONTROL
	select SPL_BOARD_INIT if SPL
	select SPL_CLK if SPL
	select SUPPORT_SPL
	imply BOARD_LATE_INIT
	imply CMD_DM
	imply FAT_WRITE
	imply MP

config TEGRA
	bool "NVIDIA Tegra"
	imply DISTRO_DEFAULTS
	imply FAT_WRITE

config TARGET_VEXPRESS64_AEMV8A
	bool "Support vexpress_aemv8a"
	select ARM64
	select PL01X_SERIAL

config TARGET_VEXPRESS64_BASE_FVP
	bool "Support Versatile Express ARMv8a FVP BASE model"
	select ARM64
	select PL01X_SERIAL
	select SEMIHOSTING

config TARGET_VEXPRESS64_BASE_FVP_DRAM
	bool "Support Versatile Express ARMv8a FVP BASE model booting from DRAM"
	select ARM64
	select PL01X_SERIAL
	help
	  This target is derived from TARGET_VEXPRESS64_BASE_FVP and over-rides
	  the default config to allow the user to load the images directly into
	  DRAM using model parameters rather than by using semi-hosting to load
	  the files from the host filesystem.

config TARGET_VEXPRESS64_JUNO
	bool "Support Versatile Express Juno Development Platform"
	select ARM64
	select PL01X_SERIAL

config TARGET_LS2080A_EMU
	bool "Support ls2080a_emu"
	select ARCH_LS2080A
	select ARCH_MISC_INIT
	select ARM64
	select ARMV8_MULTIENTRY
	help
	  Support for Freescale LS2080A_EMU platform
	  The LS2080A Development System (EMULATOR) is a pre silicon
	  development platform that supports the QorIQ LS2080A
	  Layerscape Architecture processor.

config TARGET_LS2080A_SIMU
	bool "Support ls2080a_simu"
	select ARCH_LS2080A
	select ARCH_MISC_INIT
	select ARM64
	select ARMV8_MULTIENTRY
	help
	  Support for Freescale LS2080A_SIMU platform
	  The LS2080A Development System (QDS) is a pre silicon
	  development platform that supports the QorIQ LS2080A
	  Layerscape Architecture processor.

config TARGET_LS1088AQDS
	bool "Support ls1088aqds"
	select ARCH_LS1088A
	select ARCH_MISC_INIT
	select ARM64
	select ARMV8_MULTIENTRY
	select BOARD_LATE_INIT
	select SUPPORT_SPL
	help
	  Support for NXP LS1088AQDS platform
	  The LS1088A Development System (QDS) is a high-performance
	  development platform that supports the QorIQ LS1088A
	  Layerscape Architecture processor.

config TARGET_LS2080AQDS
	bool "Support ls2080aqds"
	select ARCH_LS2080A
	select ARCH_MISC_INIT
	select ARM64
	select ARMV8_MULTIENTRY
	select BOARD_LATE_INIT
	select SUPPORT_SPL
	imply SCSI
	imply SCSI_AHCI
	help
	  Support for Freescale LS2080AQDS platform
	  The LS2080A Development System (QDS) is a high-performance
	  development platform that supports the QorIQ LS2080A
	  Layerscape Architecture processor.

config TARGET_LS2080ARDB
	bool "Support ls2080ardb"
	select ARCH_LS2080A
	select ARCH_MISC_INIT
	select ARM64
	select ARMV8_MULTIENTRY
	select BOARD_LATE_INIT
	select SUPPORT_SPL
	imply SCSI
	imply SCSI_AHCI
	help
	  Support for Freescale LS2080ARDB platform.
	  The LS2080A Reference design board (RDB) is a high-performance
	  development platform that supports the QorIQ LS2080A
	  Layerscape Architecture processor.

config TARGET_LS2081ARDB
	bool "Support ls2081ardb"
	select ARCH_LS2080A
	select ARCH_MISC_INIT
	select ARM64
	select ARMV8_MULTIENTRY
	select BOARD_LATE_INIT
	select SUPPORT_SPL
	help
	  Support for Freescale LS2081ARDB platform.
	  The LS2081A Reference design board (RDB) is a high-performance
	  development platform that supports the QorIQ LS2081A/LS2041A
	  Layerscape Architecture processor.

config TARGET_HIKEY
	bool "Support HiKey 96boards Consumer Edition Platform"
	select ARM64
	select DM
	select DM_GPIO
	select DM_SERIAL
	select OF_CONTROL
	select PL01X_SERIAL
	select SPECIFY_CONSOLE_INDEX
	imply CMD_DM
	  help
	  Support for HiKey 96boards platform. It features a HI6220
	  SoC, with 8xA53 CPU, mali450 gpu, and 1GB RAM.

config TARGET_POPLAR
	bool "Support Poplar 96boards Enterprise Edition Platform"
	select ARM64
	select DM
	select DM_SERIAL
	select DM_USB
	select OF_CONTROL
	select PL01X_SERIAL
	imply CMD_DM
	  help
	  Support for Poplar 96boards EE platform. It features a HI3798cv200
	  SoC, with 4xA53 CPU, 1GB RAM and the high performance Mali T720 GPU
	  making it capable of running any commercial set-top solution based on
	  Linux or Android.

config TARGET_LS1012AQDS
	bool "Support ls1012aqds"
	select ARCH_LS1012A
	select ARM64
	select BOARD_LATE_INIT
	help
	  Support for Freescale LS1012AQDS platform.
	  The LS1012A Development System (QDS) is a high-performance
	  development platform that supports the QorIQ LS1012A
	  Layerscape Architecture processor.

config TARGET_LS1012ARDB
	bool "Support ls1012ardb"
	select ARCH_LS1012A
	select ARM64
	select BOARD_LATE_INIT
	imply SCSI
	imply SCSI_AHCI
	help
	  Support for Freescale LS1012ARDB platform.
	  The LS1012A Reference design board (RDB) is a high-performance
	  development platform that supports the QorIQ LS1012A
	  Layerscape Architecture processor.

config TARGET_LS1012A2G5RDB
	bool "Support ls1012a2g5rdb"
	select ARCH_LS1012A
	select ARM64
	select BOARD_LATE_INIT
	imply SCSI
	help
	  Support for Freescale LS1012A2G5RDB platform.
	  The LS1012A 2G5 Reference design board (RDB) is a high-performance
	  development platform that supports the QorIQ LS1012A
	  Layerscape Architecture processor.

config TARGET_LS1012AFRWY
	bool "Support ls1012afrwy"
	select ARCH_LS1012A
	select ARM64
	select BOARD_LATE_INIT
	imply SCSI
	imply SCSI_AHCI
	help
	 Support for Freescale LS1012AFRWY platform.
	 The LS1012A FRWY board (FRWY) is a high-performance
	 development platform that supports the QorIQ LS1012A
	 Layerscape Architecture processor.

config TARGET_LS1012AFRDM
	bool "Support ls1012afrdm"
	select ARCH_LS1012A
	select ARM64
	help
	  Support for Freescale LS1012AFRDM platform.
	  The LS1012A Freedom  board (FRDM) is a high-performance
	  development platform that supports the QorIQ LS1012A
	  Layerscape Architecture processor.

config TARGET_LS1088ARDB
	bool "Support ls1088ardb"
	select ARCH_LS1088A
	select ARCH_MISC_INIT
	select ARM64
	select ARMV8_MULTIENTRY
	select BOARD_LATE_INIT
	select SUPPORT_SPL
	help
	  Support for NXP LS1088ARDB platform.
	  The LS1088A Reference design board (RDB) is a high-performance
	  development platform that supports the QorIQ LS1088A
	  Layerscape Architecture processor.

config TARGET_LS1021AQDS
	bool "Support ls1021aqds"
	select ARCH_LS1021A
	select ARCH_SUPPORT_PSCI
	select BOARD_EARLY_INIT_F
	select BOARD_LATE_INIT
	select CPU_V7A
	select CPU_V7_HAS_NONSEC
	select CPU_V7_HAS_VIRT
	select LS1_DEEP_SLEEP
	select SUPPORT_SPL
	select SYS_FSL_DDR
	imply SCSI

config TARGET_LS1021ATWR
	bool "Support ls1021atwr"
	select ARCH_LS1021A
	select ARCH_SUPPORT_PSCI
	select BOARD_EARLY_INIT_F
	select BOARD_LATE_INIT
	select CPU_V7A
	select CPU_V7_HAS_NONSEC
	select CPU_V7_HAS_VIRT
	select LS1_DEEP_SLEEP
	select SUPPORT_SPL
	imply SCSI

config TARGET_LS1021AIOT
	bool "Support ls1021aiot"
	select ARCH_LS1021A
	select ARCH_SUPPORT_PSCI
	select BOARD_LATE_INIT
	select CPU_V7A
	select CPU_V7_HAS_NONSEC
	select CPU_V7_HAS_VIRT
	select SUPPORT_SPL
	imply SCSI
	help
	  Support for Freescale LS1021AIOT platform.
	  The LS1021A Freescale board (IOT) is a high-performance
	  development platform that supports the QorIQ LS1021A
	  Layerscape Architecture processor.

config TARGET_LS1043AQDS
	bool "Support ls1043aqds"
	select ARCH_LS1043A
	select ARM64
	select ARMV8_MULTIENTRY
	select BOARD_EARLY_INIT_F
	select BOARD_LATE_INIT
	select SUPPORT_SPL
	imply SCSI
	help
	  Support for Freescale LS1043AQDS platform.

config TARGET_LS1043ARDB
	bool "Support ls1043ardb"
	select ARCH_LS1043A
	select ARM64
	select ARMV8_MULTIENTRY
	select BOARD_EARLY_INIT_F
	select BOARD_LATE_INIT
	select SUPPORT_SPL
	imply SCSI
	help
	  Support for Freescale LS1043ARDB platform.

config TARGET_LS1046AQDS
	bool "Support ls1046aqds"
	select ARCH_LS1046A
	select ARM64
	select ARMV8_MULTIENTRY
	select BOARD_EARLY_INIT_F
	select BOARD_LATE_INIT
	select DM_SPI_FLASH if DM_SPI
	select SUPPORT_SPL
	imply SCSI
	help
	  Support for Freescale LS1046AQDS platform.
	  The LS1046A Development System (QDS) is a high-performance
	  development platform that supports the QorIQ LS1046A
	  Layerscape Architecture processor.

config TARGET_LS1046ARDB
	bool "Support ls1046ardb"
	select ARCH_LS1046A
	select ARM64
	select ARMV8_MULTIENTRY
	select BOARD_EARLY_INIT_F
	select BOARD_LATE_INIT
	select DM_SPI_FLASH if DM_SPI
	select POWER_MC34VR500
	select SUPPORT_SPL
	imply SCSI
	help
	  Support for Freescale LS1046ARDB platform.
	  The LS1046A Reference Design Board (RDB) is a high-performance
	  development platform that supports the QorIQ LS1046A
	  Layerscape Architecture processor.

config TARGET_H2200
	bool "Support h2200"
	select CPU_PXA

config TARGET_ZIPITZ2
	bool "Support zipitz2"
	select CPU_PXA

config TARGET_COLIBRI_PXA270
	bool "Support colibri_pxa270"
	select CPU_PXA

config ARCH_UNIPHIER
	bool "Socionext UniPhier SoCs"
	select BOARD_LATE_INIT
	select DM
	select DM_GPIO
	select DM_I2C
	select DM_MMC
	select DM_RESET
	select DM_SERIAL
	select DM_USB
	select OF_BOARD_SETUP
	select OF_CONTROL
	select OF_LIBFDT
	select PINCTRL
	select SPL_BOARD_INIT if SPL
	select SPL_DM if SPL
	select SPL_LIBCOMMON_SUPPORT if SPL
	select SPL_LIBGENERIC_SUPPORT if SPL
	select SPL_OF_CONTROL if SPL
	select SPL_PINCTRL if SPL
	select SUPPORT_SPL
	imply CMD_DM
	imply DISTRO_DEFAULTS
	imply FAT_WRITE
	help
	  Support for UniPhier SoC family developed by Socionext Inc.
	  (formerly, System LSI Business Division of Panasonic Corporation)

config STM32
	bool "Support STMicroelectronics STM32 MCU with cortex M"
	select CPU_V7M
	select DM
	select DM_SERIAL
	imply CMD_DM

config ARCH_STI
	bool "Support STMicrolectronics SoCs"
	select BLK
	select CPU_V7A
	select DM
	select DM_MMC
	select DM_RESET
	select DM_SERIAL
	imply CMD_DM
	help
	  Support for STMicroelectronics STiH407/10 SoC family.
	  This SoC is used on Linaro 96Board STiH410-B2260

config ARCH_STM32MP
	bool "Support STMicroelectronics STM32MP Socs with cortex A"
	select ARCH_MISC_INIT
	select BOARD_LATE_INIT
	select CLK
	select DM
	select DM_GPIO
	select DM_RESET
	select DM_SERIAL
	select MISC
	select OF_CONTROL
	select OF_LIBFDT
	select PINCTRL
	select REGMAP
	select SUPPORT_SPL
	select SYSCON
	select SYSRESET
	select SYS_THUMB_BUILD
	imply CMD_DM
	help
	  Support for STM32MP SoC family developed by STMicroelectronics,
	  MPUs based on ARM cortex A core
	  U-BOOT is running in DDR and SPL support is the unsecure First Stage
	  BootLoader (FSBL)

config ARCH_ROCKCHIP
	bool "Support Rockchip SoCs"
	select BLK
	select DM
	select DM_GPIO
	select DM_I2C
	select DM_MMC
	select DM_PWM
	select DM_REGULATOR
	select DM_SERIAL
	select DM_SPI
	select DM_SPI_FLASH
	select DM_USB if USB
	select ENABLE_ARM_SOC_BOOT0_HOOK
	select OF_CONTROL
	select SPI
	select SPL_DM if SPL
	select SPL_SYS_MALLOC_SIMPLE if SPL
	select SYS_MALLOC_F
	select SYS_THUMB_BUILD if !ARM64
	imply ADC
	imply CMD_DM
	imply DISTRO_DEFAULTS
	imply FAT_WRITE
	imply SARADC_ROCKCHIP
	imply SPL_SYSRESET
	imply SYS_NS16550
	imply TPL_SYSRESET
	imply USB_FUNCTION_FASTBOOT

config TARGET_THUNDERX_88XX
	bool "Support ThunderX 88xx"
	select ARM64
	select OF_CONTROL
	select PL01X_SERIAL
	select SYS_CACHE_SHIFT_7

config ARCH_ASPEED
	bool "Support Aspeed SoCs"
	select DM
	select OF_CONTROL
	imply CMD_DM

endchoice

config TI_SECURE_DEVICE
	bool "HS Device Type Support"
	depends on ARCH_KEYSTONE || ARCH_OMAP2PLUS
	help
	  If a high secure (HS) device type is being used, this config
	  must be set. This option impacts various aspects of the
	  build system (to create signed boot images that can be
	  authenticated) and the code. See the doc/README.ti-secure
	  file for further details.

source "arch/arm/mach-aspeed/Kconfig"

source "arch/arm/mach-at91/Kconfig"

source "arch/arm/mach-bcm283x/Kconfig"

source "arch/arm/mach-bcmstb/Kconfig"

source "arch/arm/mach-davinci/Kconfig"

source "arch/arm/mach-exynos/Kconfig"

source "arch/arm/mach-highbank/Kconfig"

source "arch/arm/mach-integrator/Kconfig"

source "arch/arm/mach-k3/Kconfig"

source "arch/arm/mach-keystone/Kconfig"

source "arch/arm/mach-kirkwood/Kconfig"

source "arch/arm/cpu/arm926ejs/lpc32xx/Kconfig"

source "arch/arm/mach-mvebu/Kconfig"

source "arch/arm/cpu/armv7/ls102xa/Kconfig"

source "arch/arm/mach-imx/mx2/Kconfig"

source "arch/arm/mach-imx/mx3/Kconfig"

source "arch/arm/mach-imx/mx5/Kconfig"

source "arch/arm/mach-imx/mx6/Kconfig"

source "arch/arm/mach-imx/mx7/Kconfig"

source "arch/arm/mach-imx/mx7ulp/Kconfig"

source "arch/arm/mach-imx/imx8/Kconfig"

source "arch/arm/mach-imx/mx8m/Kconfig"

source "arch/arm/mach-imx/mxs/Kconfig"

source "arch/arm/mach-omap2/Kconfig"

source "arch/arm/cpu/armv8/fsl-layerscape/Kconfig"

source "arch/arm/mach-orion5x/Kconfig"

source "arch/arm/mach-owl/Kconfig"

source "arch/arm/mach-rmobile/Kconfig"

source "arch/arm/mach-meson/Kconfig"

source "arch/arm/mach-qemu/Kconfig"

source "arch/arm/mach-rockchip/Kconfig"

source "arch/arm/mach-s5pc1xx/Kconfig"

source "arch/arm/mach-snapdragon/Kconfig"

source "arch/arm/mach-socfpga/Kconfig"

source "arch/arm/mach-sti/Kconfig"

source "arch/arm/mach-stm32/Kconfig"

source "arch/arm/mach-stm32mp/Kconfig"

source "arch/arm/mach-sunxi/Kconfig"

source "arch/arm/mach-tegra/Kconfig"

source "arch/arm/mach-uniphier/Kconfig"

source "arch/arm/cpu/armv7/vf610/Kconfig"

source "arch/arm/mach-zynq/Kconfig"

source "arch/arm/mach-versal/Kconfig"

source "arch/arm/mach-zynqmp-r5/Kconfig"

source "arch/arm/cpu/armv7/Kconfig"

source "arch/arm/cpu/armv8/zynqmp/Kconfig"

source "arch/arm/cpu/armv8/Kconfig"

source "arch/arm/mach-imx/Kconfig"

source "board/bosch/shc/Kconfig"
source "board/CarMediaLab/flea3/Kconfig"
source "board/Marvell/aspenite/Kconfig"
source "board/Marvell/gplugd/Kconfig"
source "board/armadeus/apf27/Kconfig"
source "board/armltd/vexpress/Kconfig"
source "board/armltd/vexpress64/Kconfig"
source "board/broadcom/bcm23550_w1d/Kconfig"
source "board/broadcom/bcm28155_ap/Kconfig"
source "board/broadcom/bcmcygnus/Kconfig"
source "board/broadcom/bcmnsp/Kconfig"
source "board/broadcom/bcmns2/Kconfig"
source "board/cavium/thunderx/Kconfig"
source "board/cirrus/edb93xx/Kconfig"
source "board/eets/pdu001/Kconfig"
source "board/freescale/ls2080a/Kconfig"
source "board/freescale/ls2080aqds/Kconfig"
source "board/freescale/ls2080ardb/Kconfig"
source "board/freescale/ls1088a/Kconfig"
source "board/freescale/ls1021aqds/Kconfig"
source "board/freescale/ls1043aqds/Kconfig"
source "board/freescale/ls1021atwr/Kconfig"
source "board/freescale/ls1021aiot/Kconfig"
source "board/freescale/ls1046aqds/Kconfig"
source "board/freescale/ls1043ardb/Kconfig"
source "board/freescale/ls1046ardb/Kconfig"
source "board/freescale/ls1012aqds/Kconfig"
source "board/freescale/ls1012ardb/Kconfig"
source "board/freescale/ls1012afrdm/Kconfig"
source "board/freescale/mx35pdk/Kconfig"
source "board/freescale/s32v234evb/Kconfig"
source "board/grinn/chiliboard/Kconfig"
source "board/gumstix/pepper/Kconfig"
source "board/h2200/Kconfig"
source "board/hisilicon/hikey/Kconfig"
source "board/hisilicon/poplar/Kconfig"
source "board/isee/igep003x/Kconfig"
source "board/phytec/pcm051/Kconfig"
source "board/silica/pengwyn/Kconfig"
source "board/spear/spear300/Kconfig"
source "board/spear/spear310/Kconfig"
source "board/spear/spear320/Kconfig"
source "board/spear/spear600/Kconfig"
source "board/spear/x600/Kconfig"
source "board/st/stv0991/Kconfig"
source "board/tcl/sl50/Kconfig"
source "board/ucRobotics/bubblegum_96/Kconfig"
source "board/birdland/bav335x/Kconfig"
source "board/toradex/colibri_pxa270/Kconfig"
source "board/vscom/baltos/Kconfig"
source "board/woodburn/Kconfig"
source "board/xilinx/Kconfig"
source "board/xilinx/zynq/Kconfig"
source "board/xilinx/zynqmp/Kconfig"
source "board/zipitz2/Kconfig"

source "arch/arm/Kconfig.debug"

endmenu

config SPL_LDSCRIPT
	default "arch/arm/cpu/arm926ejs/mxs/u-boot-spl.lds" if (ARCH_MX23 || ARCH_MX28) && !SPL_FRAMEWORK
	default "arch/arm/cpu/arm1136/u-boot-spl.lds" if CPU_ARM1136
	default "arch/arm/cpu/armv8/u-boot-spl.lds" if ARM64

<|MERGE_RESOLUTION|>--- conflicted
+++ resolved
@@ -658,7 +658,6 @@
 	  targeted at media players and tablet computers. We currently
 	  support the S905 (GXBaby) 64-bit SoC.
 
-<<<<<<< HEAD
 config ARCH_LPC32XX
 	bool "NXP LPC32xx platform"
 	select CPU_ARM926EJS
@@ -668,13 +667,12 @@
 	select SPL_DM if SPL
 	select SUPPORT_SPL
 	imply CMD_DM
-=======
+
 config ARCH_IMX8
 	bool "NXP i.MX8 platform"
 	select ARM64
 	select DM
 	select OF_CONTROL
->>>>>>> 3c28576b
 
 config ARCH_MX8M
 	bool "NXP i.MX8M platform"
